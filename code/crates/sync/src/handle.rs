use std::collections::BTreeMap;
use std::ops::RangeInclusive;

use derive_where::derive_where;
use tracing::{debug, error, info, trace, warn};

use malachitebft_core_types::{CertificateError, CommitCertificate, Context, Height};

use crate::co::Co;
use crate::scoring::SyncResult;
use crate::{
    perform, BatchRequest, BatchResponse, Effect, Error, InboundRequestId, Metrics,
    OutboundRequestId, PeerId, PeerKind, RawDecidedValue, Request, Resume, State, Status,
    ValueRequest, ValueResponse,
};

#[derive_where(Debug)]
pub enum Input<Ctx: Context> {
    /// A tick has occurred
    Tick,

    /// A status update has been received from a peer
    Status(Status<Ctx>),

    /// Consensus just started a new height.
    /// The boolean indicates whether this was a restart or a new start.
    StartedHeight(Ctx::Height, bool),

    /// Consensus just decided on a new value
    Decided(Ctx::Height),

    /// A ValueSync request has been received from a peer
    ValueRequest(InboundRequestId, PeerId, ValueRequest<Ctx>),

    /// A (possibly empty or invalid) ValueSync response has been received
    ValueResponse(OutboundRequestId, PeerId, Option<ValueResponse<Ctx>>),

    /// A BatchSync request has been received from a peer
    BatchRequest(InboundRequestId, PeerId, BatchRequest<Ctx>),

    /// A BatchSync response has been received
    BatchResponse(OutboundRequestId, PeerId, BatchResponse<Ctx>),

    /// Got a response from the application to our `GetValue` request
    GotDecidedValue(InboundRequestId, Ctx::Height, Option<RawDecidedValue<Ctx>>),

    /// Got a response from the application to our `GetValues` request
    GotDecidedValues(
        InboundRequestId,
        RangeInclusive<Ctx::Height>,
        BTreeMap<Ctx::Height, Option<RawDecidedValue<Ctx>>>,
    ),

    /// A request for a value timed out
    SyncRequestTimedOut(PeerId, Request<Ctx>),

    /// We received an invalid [`CommitCertificate`]
    InvalidCertificate(PeerId, CommitCertificate<Ctx>, CertificateError<Ctx>),
}

pub async fn handle<Ctx>(
    co: Co<Ctx>,
    state: &mut State<Ctx>,
    metrics: &Metrics,
    input: Input<Ctx>,
) -> Result<(), Error<Ctx>>
where
    Ctx: Context,
{
    match input {
        Input::Tick => on_tick(co, state, metrics).await,

        Input::Status(status) => on_status(co, state, metrics, status).await,

        Input::StartedHeight(height, restart) => {
            on_started_height(co, state, metrics, height, restart).await
        }

        Input::Decided(height) => on_decided(co, state, metrics, height).await,

        Input::ValueRequest(request_id, peer_id, request) => {
            on_value_request(co, state, metrics, request_id, peer_id, request).await
        }

        Input::ValueResponse(request_id, peer_id, Some(response)) => {
            on_value_response(co, state, metrics, request_id, peer_id, response).await
        }

        Input::ValueResponse(request_id, peer_id, None) => {
            on_invalid_value_response(co, state, metrics, request_id, peer_id).await
        }

        Input::BatchRequest(request_id, peer_id, request) => {
            on_batch_request(co, state, metrics, request_id, peer_id, request).await
        }

        Input::BatchResponse(request_id, peer_id, response) => {
            on_batch_response(co, state, metrics, request_id, peer_id, response).await
        }

        Input::GotDecidedValue(request_id, height, value) => {
            on_got_decided_value(co, state, metrics, request_id, height, value).await
        }

        Input::GotDecidedValues(request_id, range, values) => {
            on_got_decided_values(co, state, metrics, request_id, range, values).await
        }

        Input::SyncRequestTimedOut(peer_id, request) => {
            on_sync_request_timed_out(co, state, metrics, peer_id, request).await
        }

        Input::InvalidCertificate(peer, certificate, error) => {
            on_invalid_certificate(co, state, metrics, peer, certificate, error).await
        }
    }
}

pub async fn on_tick<Ctx>(
    co: Co<Ctx>,
    state: &mut State<Ctx>,
    _metrics: &Metrics,
) -> Result<(), Error<Ctx>>
where
    Ctx: Context,
{
    debug!(height.tip = %state.tip_height, "Broadcasting status");

    perform!(
        co,
        Effect::BroadcastStatus(state.tip_height, Default::default())
    );

    if let Some(inactive_threshold) = state.inactive_threshold {
        // If we are at or above the inactive threshold, we can prune inactive peers.
        state
            .peer_scorer
            .reset_inactive_peers_scores(inactive_threshold);
    }

    debug!("Peer scores: {:#?}", state.peer_scorer.get_scores());

    Ok(())
}

pub async fn on_status<Ctx>(
    co: Co<Ctx>,
    state: &mut State<Ctx>,
    metrics: &Metrics,
    status: Status<Ctx>,
) -> Result<(), Error<Ctx>>
where
    Ctx: Context,
{
    debug!(%status.peer_id, %status.tip_height, "Received peer status");

    let peer_height = status.tip_height;

    state.update_status(status);

    if !state.started {
        // Consensus has not started yet, no need to sync (yet).
        return Ok(());
    }

    if peer_height > state.tip_height {
        warn!(
            height.tip = %state.tip_height,
            height.sync = %state.sync_height,
            height.peer = %peer_height,
            "SYNC REQUIRED: Falling behind",
        );

        // We are lagging behind on one of our peers at least.
        // Request value(s) from any peer already at later height.
        request_values(co, state, metrics).await?;
    }

    Ok(())
}

pub async fn on_started_height<Ctx>(
    co: Co<Ctx>,
    state: &mut State<Ctx>,
    metrics: &Metrics,
    height: Ctx::Height,
    restart: bool,
) -> Result<(), Error<Ctx>>
where
    Ctx: Context,
{
    let tip_height = height.decrement().unwrap_or(height);

    debug!(height.tip = %tip_height, height.sync = %height, %restart, "Starting new height");

    state.started = true;
    state.sync_height = height;
    state.tip_height = tip_height;

    // Check if there is any peer already at or above the height we just started,
    // and request value(s) from any of those peers in order to catch up.
    request_values(co, state, metrics).await?;

    Ok(())
}

pub async fn on_decided<Ctx>(
    _co: Co<Ctx>,
    state: &mut State<Ctx>,
    _metrics: &Metrics,
    height: Ctx::Height,
) -> Result<(), Error<Ctx>>
where
    Ctx: Context,
{
    debug!(height.tip = %height, "Updating tip height");

    state.tip_height = height;
    state.remove_pending_value_request_by_height(&height);

    Ok(())
}

pub async fn on_value_request<Ctx>(
    co: Co<Ctx>,
    _state: &mut State<Ctx>,
    metrics: &Metrics,
    request_id: InboundRequestId,
    peer: PeerId,
    request: ValueRequest<Ctx>,
) -> Result<(), Error<Ctx>>
where
    Ctx: Context,
{
    debug!(%request.height, %peer, "Received request for value");

    metrics.value_request_received(request.height.as_u64(), 1);

    perform!(
        co,
        Effect::GetDecidedValue(request_id, request.height, Default::default())
    );

    Ok(())
}

pub async fn on_batch_request<Ctx>(
    co: Co<Ctx>,
    _state: &mut State<Ctx>,
    metrics: &Metrics,
    request_id: InboundRequestId,
    peer: PeerId,
    request: BatchRequest<Ctx>,
) -> Result<(), Error<Ctx>>
where
    Ctx: Context,
{
    let start = request.range.start();
    let end = request.range.end();
    debug!(from_height = %start, to_height = %end, peer = %peer, "Received batch request");

    let batch_size = end.as_u64() - start.as_u64() + 1;
    metrics.value_request_received(start.as_u64(), batch_size);

    perform!(
        co,
        Effect::GetDecidedValues(request_id, request.range, Default::default())
    );

    Ok(())
}

pub async fn on_value_response<Ctx>(
    co: Co<Ctx>,
    state: &mut State<Ctx>,
    metrics: &Metrics,
    request_id: OutboundRequestId,
    peer_id: PeerId,
    response: ValueResponse<Ctx>,
) -> Result<(), Error<Ctx>>
where
    Ctx: Context,
{
    debug!(%response.height, %request_id, %peer_id, "Received response");

    state.remove_pending_value_request_by_height(&response.height);

    let response_time = metrics.value_response_received(response.height.as_u64(), 1);

    if let Some(response_time) = response_time {
        let sync_result = response
            .value
            .as_ref()
            .map_or(SyncResult::Failure, |_| SyncResult::Success(response_time));

        state
            .peer_scorer
            .update_score_with_metrics(peer_id, sync_result, &metrics.scoring);
    }

    // We do not update the peer score if we do not know the response time.
    // This should never happen, but we need to handle it gracefully just in case.

    if response.value.is_none() {
        warn!(%response.height, %request_id, "Received invalid value response");

        // If we received an empty response, we will try to request the value from another peer.
        request_value_from_peer_except(co, state, metrics, response.height, peer_id).await?;
    }

    Ok(())
}

pub async fn on_batch_response<Ctx>(
    _co: Co<Ctx>,
    state: &mut State<Ctx>,
    _metrics: &Metrics,
    _request_id: OutboundRequestId,
    peer: PeerId,
    response: BatchResponse<Ctx>,
) -> Result<(), Error<Ctx>>
where
    Ctx: Context,
{
    debug!(from = %response.range.start(), to = %response.range.end(), peer = %peer, "Received batch response");

    let mut height = *response.range.start();
    loop {
        state.remove_pending_value_request_by_height(&height);
        if height >= *response.range.end() {
            break;
        }
        height = height.increment();
    }

    Ok(())
}

pub async fn on_invalid_value_response<Ctx>(
    co: Co<Ctx>,
    state: &mut State<Ctx>,
    metrics: &Metrics,
    request_id: OutboundRequestId,
    peer: PeerId,
) -> Result<(), Error<Ctx>>
where
    Ctx: Context,
{
    debug!(%request_id, %peer, "Received invalid response");

    if let Some(height) = state.remove_pending_value_request_by_id(&request_id) {
        debug!(%height, %request_id, "Found which height this request was for");

        // If we have an associated height for this request, we will try again and request it from another peer.
        request_value_from_peer_except(co, state, metrics, height, peer).await?;
    }

    Ok(())
}

pub async fn on_got_decided_value<Ctx>(
    co: Co<Ctx>,
    _state: &mut State<Ctx>,
    metrics: &Metrics,
    request_id: InboundRequestId,
    height: Ctx::Height,
    value: Option<RawDecidedValue<Ctx>>,
) -> Result<(), Error<Ctx>>
where
    Ctx: Context,
{
    let response = match value {
        None => {
            error!(%height, "Received empty value response from host");
            None
        }
        Some(value) if value.certificate.height != height => {
            error!(
                %height, value.height = %value.certificate.height,
                "Received value response for wrong height from host"
            );
            None
        }
        Some(value) => {
            info!(%height, "Received value response from host, sending it out");
            Some(value)
        }
    };

    perform!(
        co,
        Effect::SendValueResponse(
            request_id,
            ValueResponse::new(height, response),
            Default::default()
        )
    );

    metrics.value_response_sent(height.as_u64(), 1);

    Ok(())
}

pub async fn on_got_decided_values<Ctx>(
    co: Co<Ctx>,
    _state: &mut State<Ctx>,
    metrics: &Metrics,
    request_id: InboundRequestId,
    range: RangeInclusive<Ctx::Height>,
    values: BTreeMap<Ctx::Height, Option<RawDecidedValue<Ctx>>>,
) -> Result<(), Error<Ctx>>
where
    Ctx: Context,
{
<<<<<<< HEAD
    info!(
        from_height = %range.start(),
        to_height = %range.end(),
        "Received batch response from host with {} values",
        values.len()
    );

    let mut response = BTreeMap::new();
=======
    let start = range.start().as_u64();
    let end = range.end().as_u64();
    let batch_size = end - start + 1;
    let response = if values.len() != batch_size.try_into().unwrap() {
        error!(
            from_height = %start,
            to_height = %end,
            "Received batch response from host with unexpected number of values: {}",
            values.len()
        );

        // TODO(SYNC): discard whole response? why trust the sender?
        BTreeMap::new()
    } else {
        info!(
            from_height = %start,
            to_height = %end,
            "Received batch response from host with {} values",
            values.len()
        );
>>>>>>> 737734c1

    let mut height = *range.start();
    loop {
        if let Some(value) = values.get(&height) {
            response.insert(height, value.clone());
        } else {
            break;
        }

        if height >= *range.end() {
            break;
        }
        height = height.increment();
    }

    let new_end = height.decrement().unwrap_or(*range.start());

    info!(
        from_height = %range.start(),
        to_height = %new_end,
        "Sending batch response with {} values",
        response.len()
    );

    perform!(
        co,
        Effect::SendBatchResponse(
            request_id,
            BatchResponse::new(RangeInclusive::new(*range.start(), new_end), response),
            Default::default()
        )
    );

    metrics.value_response_sent(start, batch_size);

    Ok(())
}

pub async fn on_sync_request_timed_out<Ctx>(
    _co: Co<Ctx>,
    state: &mut State<Ctx>,
    metrics: &Metrics,
    peer_id: PeerId,
    request: Request<Ctx>,
) -> Result<(), Error<Ctx>>
where
    Ctx: Context,
{
    match request {
        Request::ValueRequest(value_request) => {
            let height = value_request.height;
            warn!(%peer_id, %height, "Value request timed out");

            state.remove_pending_value_request_by_height(&height);
            metrics.value_request_timed_out(height.as_u64());
        }
        Request::BatchRequest(batch_request) => {
            let mut height = *batch_request.range.start();
            warn!(%peer_id, from_height = %height, to_height = %batch_request.range.end(), "Batch request timed out");
            loop {
                state.remove_pending_value_request_by_height(&height);
                if height >= *batch_request.range.end() {
                    break;
                }
                height = height.increment();
            }
            metrics.value_request_timed_out(batch_request.range.start().as_u64());
        }
    };

    state.peer_scorer.update_score(peer_id, SyncResult::Timeout);

    Ok(())
}

async fn on_invalid_certificate<Ctx>(
    co: Co<Ctx>,
    state: &mut State<Ctx>,
    metrics: &Metrics,
    from: PeerId,
    certificate: CommitCertificate<Ctx>,
    error: CertificateError<Ctx>,
) -> Result<(), Error<Ctx>>
where
    Ctx: Context,
{
    error!(%error, %certificate.height, %certificate.round, "Received invalid certificate");
    trace!("Certificate: {certificate:#?}");

    state.peer_scorer.update_score(from, SyncResult::Failure);
    state.remove_pending_value_request_by_height(&certificate.height);

    request_value_from_peer_except(co, state, metrics, certificate.height, from).await
}

/// If there are no pending requests for the sync height,
/// and there is peer at a higher height than our sync height,
/// then sync from that peer.
async fn request_values<Ctx>(
    co: Co<Ctx>,
    state: &mut State<Ctx>,
    metrics: &Metrics,
) -> Result<(), Error<Ctx>>
where
    Ctx: Context,
{
    let sync_height = state.sync_height;

    if state.has_pending_value_request(&sync_height) {
        warn!(height.sync = %sync_height, "Already have a pending value request for this height");
        return Ok(());
    }

    if let Some(peer) = state.random_peer_with_tip_at_or_above(sync_height) {
        request_values_from_peer(co, state, metrics, sync_height, peer).await?;
    } else {
        debug!(height.sync = %sync_height, "No peer to request sync from");
    }

    Ok(())
}

async fn request_values_from_peer<Ctx>(
    co: Co<Ctx>,
    state: &mut State<Ctx>,
    metrics: &Metrics,
    height: Ctx::Height,
    peer: PeerId,
) -> Result<(), Error<Ctx>>
where
    Ctx: Context,
{
    info!(height.sync = %height, %peer, "Requesting sync from peer");

    // Determine the batch size to use based on the peer's kind
    let batch_size = state
        .peers
        .get(&peer)
        .map(|peer_details| match peer_details.kind {
            PeerKind::SyncV1 => 1,
            PeerKind::SyncV2 => 100,
        })
        .unwrap_or(1);

    // Send the request
    let end_height = height.increment_by(batch_size);
    let request_id = if batch_size > 1 {
        let max_response_size = 10 * 1024 * 1024; // 10 MiB
        perform!(
            co,
            Effect::SendBatchRequest(peer, BatchRequest::new(RangeInclusive::new(height, end_height), max_response_size), Default::default()),
            Resume::ValueRequestId(id) => id,
        )
    } else {
        perform!(
            co,
            Effect::SendValueRequest(peer, ValueRequest::new(height), Default::default()),
            Resume::ValueRequestId(id) => id,
        )
    };

    metrics.value_request_sent(height.as_u64(), batch_size);

    // Store the request ID in the state
    if let Some(request_id) = request_id {
        debug!(%request_id, %peer, "Sent sync request to peer");
        state.store_pending_value_request(height, end_height, request_id);
    } else {
        warn!(height.sync = %height, %peer, "Failed to send sync request to peer");
    }

    Ok(())
}

async fn request_value_from_peer_except<Ctx>(
    co: Co<Ctx>,
    state: &mut State<Ctx>,
    metrics: &Metrics,
    height: Ctx::Height,
    except: PeerId,
) -> Result<(), Error<Ctx>>
where
    Ctx: Context,
{
    info!(height.sync = %height, "Requesting sync from another peer");

    state.remove_pending_value_request_by_height(&height);

    if let Some(peer) = state.random_peer_with_tip_at_or_above_except(height, except) {
        request_values_from_peer(co, state, metrics, height, peer).await?;
    } else {
        error!(height.sync = %height, "No peer to request sync from");
    }

    Ok(())
}<|MERGE_RESOLUTION|>--- conflicted
+++ resolved
@@ -412,7 +412,6 @@
 where
     Ctx: Context,
 {
-<<<<<<< HEAD
     info!(
         from_height = %range.start(),
         to_height = %range.end(),
@@ -421,28 +420,6 @@
     );
 
     let mut response = BTreeMap::new();
-=======
-    let start = range.start().as_u64();
-    let end = range.end().as_u64();
-    let batch_size = end - start + 1;
-    let response = if values.len() != batch_size.try_into().unwrap() {
-        error!(
-            from_height = %start,
-            to_height = %end,
-            "Received batch response from host with unexpected number of values: {}",
-            values.len()
-        );
-
-        // TODO(SYNC): discard whole response? why trust the sender?
-        BTreeMap::new()
-    } else {
-        info!(
-            from_height = %start,
-            to_height = %end,
-            "Received batch response from host with {} values",
-            values.len()
-        );
->>>>>>> 737734c1
 
     let mut height = *range.start();
     loop {
@@ -459,6 +436,7 @@
     }
 
     let new_end = height.decrement().unwrap_or(*range.start());
+    let new_size = new_end.as_u64() - range.start().as_u64() + 1;
 
     info!(
         from_height = %range.start(),
@@ -476,7 +454,7 @@
         )
     );
 
-    metrics.value_response_sent(start, batch_size);
+    metrics.value_response_sent(range.start().as_u64(), new_size);
 
     Ok(())
 }

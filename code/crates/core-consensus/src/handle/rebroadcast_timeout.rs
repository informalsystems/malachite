use crate::{prelude::*, VoteSyncMode};

#[cfg_attr(not(feature = "metrics"), allow(unused_variables))]
pub async fn on_rebroadcast_timeout<Ctx>(
    co: &Co<Ctx>,
    state: &mut State<Ctx>,
    metrics: &Metrics,
    timeout: Timeout,
) -> Result<(), Error<Ctx>>
where
    Ctx: Context,
{
    if state.params.vote_sync_mode != VoteSyncMode::Rebroadcast {
        return Ok(());
    }

    let (height, round) = (state.driver.height(), state.driver.round());
    warn!(
        %height, %round,
        "Rebroadcasting vote at {:?} step after {:?} timeout",
        state.driver.step(), timeout.kind,
    );

    if let Some(vote) = state.last_signed_prevote.as_ref() {
        perform!(
            co,
            Effect::RebroadcastVote(vote.clone(), Default::default())
        );
    };

    if let Some(vote) = state.last_signed_precommit.as_ref() {
        perform!(
            co,
            Effect::RebroadcastVote(vote.clone(), Default::default())
        );
    };

<<<<<<< HEAD
    if let Some(certificate) = state.round_certificate() {
        // TODO: Should not send a certificate before we enter the round that's triggered by it.
        // For example, check that the certificate's `enter_round` (to be recorded with the certificate) is the same as the current round
        warn!(
            %certificate.height,
            %certificate.round,
            number_of_votes = certificate.round_signatures.len(),
            "Rebroadcasting round certificate"
        );
        perform!(
            co,
            Effect::RebroadcastRoundCertificate(certificate.clone(), Default::default())
        );
=======
    if let Some(cert) = state.round_certificate() {
        if cert.enter_round == round {
            warn!(
                %cert.certificate.height,
                %round,
                %cert.certificate.round,
                number_of_votes = cert.certificate.round_signatures.len(),
                "Rebroadcasting round certificate"
            );
            perform!(
                co,
                Effect::RebroadcastRoundCertificate(cert.certificate.clone(), Default::default())
            );
        }
>>>>>>> 35b46043
    };

    #[cfg(feature = "metrics")]
    metrics.rebroadcast_timeouts.inc();

    perform!(co, Effect::ScheduleTimeout(timeout, Default::default()));

    Ok(())
}<|MERGE_RESOLUTION|>--- conflicted
+++ resolved
@@ -35,21 +35,6 @@
         );
     };
 
-<<<<<<< HEAD
-    if let Some(certificate) = state.round_certificate() {
-        // TODO: Should not send a certificate before we enter the round that's triggered by it.
-        // For example, check that the certificate's `enter_round` (to be recorded with the certificate) is the same as the current round
-        warn!(
-            %certificate.height,
-            %certificate.round,
-            number_of_votes = certificate.round_signatures.len(),
-            "Rebroadcasting round certificate"
-        );
-        perform!(
-            co,
-            Effect::RebroadcastRoundCertificate(certificate.clone(), Default::default())
-        );
-=======
     if let Some(cert) = state.round_certificate() {
         if cert.enter_round == round {
             warn!(
@@ -64,7 +49,6 @@
                 Effect::RebroadcastRoundCertificate(cert.certificate.clone(), Default::default())
             );
         }
->>>>>>> 35b46043
     };
 
     #[cfg(feature = "metrics")]

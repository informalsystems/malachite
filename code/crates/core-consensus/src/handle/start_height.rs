use crate::prelude::*;

use crate::handle::driver::apply_driver_input;
use crate::handle::handle_input;

pub async fn on_prepare_height<Ctx>(
    co: &Co<Ctx>,
    state: &mut State<Ctx>,
    metrics: &Metrics,
    height: Ctx::Height,
    validator_set: Ctx::ValidatorSet,
) -> Result<(), Error<Ctx>>
where
    Ctx: Context,
{
    perform!(co, Effect::CancelAllTimeouts(Default::default()));
    perform!(co, Effect::ResetTimeouts(Default::default()));

    #[cfg(feature = "metrics")]
    metrics.step_end(state.driver.step());

<<<<<<< HEAD
    #[cfg(not(feature = "metrics"))]
    let _ = metrics;

    state.driver.move_to_height(height, validator_set);
=======
    state.reset_and_start_height(height, validator_set);
>>>>>>> 3c125548

    debug_assert_eq!(state.height(), height);
    debug_assert_eq!(state.round(), Round::Nil);

    Ok(())
}

pub async fn on_start_height<Ctx>(
    co: &Co<Ctx>,
    state: &mut State<Ctx>,
    metrics: &Metrics,
    height: Ctx::Height,
) -> Result<(), Error<Ctx>>
where
    Ctx: Context,
{
    debug_assert_eq!(state.driver.height(), height);
    debug_assert_eq!(state.driver.round(), Round::Nil);

    let round = Round::new(0);
    info!(%height, "Starting new height");

    #[cfg(feature = "metrics")]
    {
        metrics.block_start();
        metrics.height.set(height.as_u64() as i64);
        metrics.round.set(round.as_i64());
    }

    let proposer = state.get_proposer(height, round);

    apply_driver_input(
        co,
        state,
        metrics,
        DriverInput::NewRound(height, round, proposer.clone()),
    )
    .await?;

    replay_pending_msgs(co, state, metrics).await?;

    Ok(())
}

async fn replay_pending_msgs<Ctx>(
    co: &Co<Ctx>,
    state: &mut State<Ctx>,
    metrics: &Metrics,
) -> Result<(), Error<Ctx>>
where
    Ctx: Context,
{
    let pending_inputs = std::mem::take(&mut state.input_queue);
    debug!(count = pending_inputs.len(), "Replaying inputs");

    for pending_input in pending_inputs {
        handle_input(co, state, metrics, pending_input).await?;
    }

    Ok(())
}<|MERGE_RESOLUTION|>--- conflicted
+++ resolved
@@ -19,14 +19,10 @@
     #[cfg(feature = "metrics")]
     metrics.step_end(state.driver.step());
 
-<<<<<<< HEAD
     #[cfg(not(feature = "metrics"))]
     let _ = metrics;
 
-    state.driver.move_to_height(height, validator_set);
-=======
     state.reset_and_start_height(height, validator_set);
->>>>>>> 3c125548
 
     debug_assert_eq!(state.height(), height);
     debug_assert_eq!(state.round(), Round::Nil);
